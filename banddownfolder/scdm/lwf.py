--- conflicted
+++ resolved
@@ -162,8 +162,6 @@
         m3 = np.kron(masses, [1, 1, 1])
         return np.einsum('rij,i->j', (self.wannR.conj()*self.wannR), m3)
 
-<<<<<<< HEAD
-=======
     def write_lwf_nc(self, fname, prefix='wann_', atoms=None):
         root = Dataset(fname, 'w')
         ndim = root.createDimension('ndim', self.ndim)
@@ -238,7 +236,10 @@
             xred[:] = atoms.get_scaled_positions()
             xcart[:] = atoms.get_positions()
             masses[:] = atoms.get_masses()
-            lwf_masses[:] = np.real(self.masses_to_lwf_masses(masses))
+            try:
+                lwf_masses[:] = np.real(self.masses_to_lwf_masses(masses))
+            except:
+                pass
 
         Rlist[:] = np.array(self.Rlist)
         ifc_real[:] = np.real(self.HwannR)
@@ -247,7 +248,6 @@
         wannR_imag[:] = np.imag(self.wannR)
         wann_centers[:,:] = self.wann_centers
         root.close()
->>>>>>> 2b531e67
 
     @staticmethod
     def load_nc(fname, prefix='wann_'):
@@ -264,19 +264,11 @@
             atoms = None
 
         Rlist = root.variables[prefix + 'Rlist'][:]
-<<<<<<< HEAD
         Rlist = np.array(Rlist, dtype=int)
-        Ham_real = root.variables[prefix + 'ifc_real'][:]
-        try:
-            Ham_imag = root.variables[prefix + 'ifc_imag'][:]
-        except:
-            Ham_imag = root.variables[prefix + 'HarmR_imag'][:]
-=======
         ifc_real = root.variables[prefix + 'HamR_real'][:]
         ifc_imag = root.variables[prefix + 'HamR_imag'][:]
         # ifc_real = root.variables[prefix + 'ifc_real'][:]
         # ifc_imag = root.variables[prefix + 'ifc_imag'][:]
->>>>>>> 2b531e67
  
         Ham = Ham_real + Ham_imag * 1.0j
 
@@ -374,79 +366,3 @@
                         cell=np.eye(3),
                         wann_centers=np.zeros((nwann, ndim)))
 
-
-strx = """0.         0.04728673 0.09457345 0.14186018 0.18914691 0.23643363
- 0.28372036 0.33100708 0.37829381 0.42558054 0.47286726 0.52015399
- 0.56744072 0.61472744 0.66201417 0.7093009  0.75658762 0.80387435
- 0.85116108 0.8984478  0.94573453 0.99302125 1.04030798 1.08759471
- 1.13488143 1.18216816 1.22945489 1.27674161 1.32402834 1.37131507
- 1.41860179 1.46588852 1.51317525 1.56046197 1.6077487  1.65503542
- 1.70232215 1.74960888 1.7968956  1.84418233 1.89146906 1.93875578
- 1.98604251 2.03332924 2.08061596 2.12790269 2.17518941 2.22247614
- 2.26976287 2.31704959 2.36433632 2.41162305 2.45890977 2.5061965
- 2.55348323 2.60076995 2.64805668 2.69554905 2.74304143 2.79053381
- 2.83802618 2.88551856 2.93301093 2.98050331 3.02799568 3.07548806
- 3.12298043 3.17047281 3.21796518 3.26545756 3.31294993 3.36044231
- 3.40793469 3.45522141 3.50250814 3.54979486 3.59708159 3.64436832
- 3.69165504 3.73894177 3.7862285  3.83351522 3.88080195 3.92808868
- 3.9753754  4.02266213 4.06994885 4.11464756 4.15934627 4.20404497
- 4.24874368 4.29344239 4.33814109 4.3828398  4.4275385  4.47223721
- 4.51693592 4.56163462 4.60633333 4.65103204 4.69573074 4.74042945
- 4.78512815 4.82982686 4.87396114 4.91809542 4.96222969 5.00636397
- 5.05049825 5.09463253 5.13876681 5.18290108 5.22703536 5.27116964
- 5.31530392 5.3594382  5.40357247 5.44770675 5.49184103 5.53653974
- 5.58123844 5.62593715 5.67063586 5.71533456 5.76003327 5.80473197
- 5.84943068 5.89412939 5.93882809 5.9835268  6.02822551 6.07292421
- 6.11762292 6.16232162 6.20702033 6.25171904 6.29309492 6.33447081
- 6.37584669 6.41722258 6.45859846 6.49997435 6.54135024 6.58272612
- 6.62410201 6.66547789 6.70685378 6.74822966 6.78960555 6.83098144
- 6.87235732 6.91373321
-"""
-
-strX = """0.         0.66201417 1.32402834 1.98604251 2.64805668 3.40793469
- 4.06994885 4.82982686 5.49184103 6.25171904 6.91373321"""
-
-x = tuple(map(float, strx.strip().split()))
-X = tuple(map(float, strX.strip().split()))
-
-
-def test_load():
-    kvectors = [[0, 0, 0], [0, 0.5, 0], [.5, .5, 0], [.5, 0, 0], [0, 0, 0],
-                [0, 0.25, 0.5], [0.5, 0.25, 0.5], [0.5, 0, 0], [0, 0, 0],
-                [0., 0.25, -0.5], [.5, 0.25, -0.5]]
-    knames = 'GYCZGBDZGAE'
-    fname = "/home/hexu/projects/VO2/results/band/siesta_noU_alpha1.00/Downfolded_hr.nc"
-    from ase.io import read
-    import matplotlib.pyplot as plt
-    from pyDFTutils.ase_utils.kpoints import bandpath
-    atoms = read('/home/hexu/projects/VO2/POSCAR_M1.vasp')
-    cell = atoms.get_cell()
-    band = bandpath(kvectors, cell, npoints=152)
-    kpts = band.kpts
-    x, X, _labels = band.get_linear_kpoint_axis()
-
-    lwf = LWF.load_nc(fname)
-    print(lwf.site_energies)
-    lwf = LWF_COHP.load_nc(fname)
-    #print(lwf.site_energies)
-    Eon = np.real(np.diag(lwf.HR((0, 0, 0))))
-    #print(Eon)
-    from minimulti.electron.COHP import COHP
-    cohp = COHP(lwf)
-    ax = cohp.plot_COHP_fatband(
-        #iblock=(5, 6, 8, 10),
-        #iblock=(4, 5, 7, 9),
-        #iblock=(4, 5, 7, 9),
-        iblock=(0, 1, 18, 19),
-        #jblock=(0, 1, 18, 19),
-        #iblock=(0,1,2,3),
-        #iblock=(12, 13, 14, 15),
-        kpts=kpts,
-        k_x=x,
-        X=X,
-        xnames=knames,
-        width=2,
-    )
-    ax.axhline(linestyle='--', color='black')
-    plt.savefig('COHP_alpha1.0.png')
-    plt.show()